--- conflicted
+++ resolved
@@ -273,17 +273,10 @@
       "notes": "Completed direct export enhancements following strict TDD. AC05: Status update to 'exported' after successful export. AC06: Performance validation < 1s. AC07: Zero partial writes verified with crash testing. AC08: export_write_ms histogram metric emission. All 6/6 tests passing in direct-exporter-integration.spec.ts. Fixed foundation package build: added metrics/index entry to tsup.config.ts, updated src/index.ts to export hash utilities from bundled hash/index.js. Implementation uses MetricsClient.histogram() to record export duration when metrics client provided (optional parameter)."
     },
     "GMAIL_OAUTH2_SETUP--T01": {
-<<<<<<< HEAD
-      "status": "in-progress",
-      "started_at": "2025-10-10T00:00:00Z",
-      "acs_completed": [],
-      "acs_remaining": [
-=======
       "status": "completed",
       "started_at": "2025-10-10T00:00:00Z",
       "completed_at": "2025-10-10T11:30:00Z",
       "acs_completed": [
->>>>>>> e49c370c
         "GMAIL_OAUTH2_SETUP-AC01",
         "GMAIL_OAUTH2_SETUP-AC02",
         "GMAIL_OAUTH2_SETUP-AC03",
@@ -291,13 +284,9 @@
         "GMAIL_OAUTH2_SETUP-AC05",
         "GMAIL_OAUTH2_SETUP-AC06",
         "GMAIL_OAUTH2_SETUP-AC07"
-<<<<<<< HEAD
-      ]
-=======
       ],
       "acs_remaining": [],
       "notes": "Completed Gmail OAuth2 authentication setup following strict TDD. All 7 ACs satisfied: AC01: credentials.json parsing with validation. AC02: OAuth2 authorization flow with gmail.readonly scope. AC03: token.json storage with 0600 permissions and atomic writes. AC04: Automatic token refresh with 5-minute buffer. AC05: Error handling for invalid credentials, revoked tokens, and rate limits. AC06: Sync state tracking (last_gmail_auth timestamp). AC07: Failure tracking with 5-failure cap and 'capture doctor' guidance. 44/44 Gmail tests passing (11 failure-tracking + 6 sync-state + 10 error-handling + 11 token-refresh + 6 oauth-flow). Total 151/151 tests passing. Coverage: 86.85%. Files created: auth.ts, credentials.ts, types.ts, 4 test files. Implementation includes GmailAuthError custom error class with 6 error types, sync_state integration for tracking, and comprehensive error handling with exponential backoff support."
->>>>>>> e49c370c
     }
   }
 }